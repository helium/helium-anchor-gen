{
<<<<<<< HEAD
  "version": "0.2.12",
=======
  "version": "0.2.13",
>>>>>>> 87b00759
  "name": "helium_entity_manager",
  "instructions": [
    {
      "name": "swapSharedMerkleTreeV0",
      "accounts": [
        {
          "name": "payer",
          "isMut": true,
          "isSigner": true
        },
        {
          "name": "sharedMerkle",
          "isMut": true,
          "isSigner": false
        },
        {
          "name": "treeAuthority",
          "isMut": true,
          "isSigner": false,
          "pda": {
            "seeds": [
              {
                "kind": "account",
                "type": "publicKey",
                "account": "SharedMerkleV0",
                "path": "shared_merkle.merkle_tree"
              }
            ],
            "programId": {
              "kind": "account",
              "type": "publicKey",
              "path": "bubblegum_program"
            }
          }
        },
        {
          "name": "newTreeAuthority",
          "isMut": true,
          "isSigner": false,
          "pda": {
            "seeds": [
              {
                "kind": "account",
                "type": "publicKey",
                "path": "new_merkle_tree"
              }
            ],
            "programId": {
              "kind": "account",
              "type": "publicKey",
              "path": "bubblegum_program"
            }
          }
        },
        {
          "name": "newMerkleTree",
          "isMut": true,
          "isSigner": false
        },
        {
          "name": "logWrapper",
          "isMut": false,
          "isSigner": false
        },
        {
          "name": "systemProgram",
          "isMut": false,
          "isSigner": false
        },
        {
          "name": "bubblegumProgram",
          "isMut": false,
          "isSigner": false
        },
        {
          "name": "compressionProgram",
          "isMut": false,
          "isSigner": false
        }
      ],
      "args": []
    },
    {
      "name": "initializeSharedMerkleV0",
      "accounts": [
        {
          "name": "payer",
          "isMut": true,
          "isSigner": true
        },
        {
          "name": "sharedMerkle",
          "isMut": true,
          "isSigner": false
        },
        {
          "name": "treeAuthority",
          "isMut": true,
          "isSigner": false,
          "pda": {
            "seeds": [
              {
                "kind": "account",
                "type": "publicKey",
                "path": "merkle_tree"
              }
            ],
            "programId": {
              "kind": "account",
              "type": "publicKey",
              "path": "bubblegum_program"
            }
          }
        },
        {
          "name": "merkleTree",
          "isMut": true,
          "isSigner": false
        },
        {
          "name": "systemProgram",
          "isMut": false,
          "isSigner": false
        },
        {
          "name": "logWrapper",
          "isMut": false,
          "isSigner": false
        },
        {
          "name": "bubblegumProgram",
          "isMut": false,
          "isSigner": false
        },
        {
          "name": "compressionProgram",
          "isMut": false,
          "isSigner": false
        }
      ],
      "args": [
        {
          "name": "args",
          "type": {
            "defined": "InitializeSharedMerkleArgsV0"
          }
        }
      ]
    },
    {
      "name": "initializeRewardableEntityConfigV0",
      "accounts": [
        {
          "name": "payer",
          "isMut": true,
          "isSigner": true
        },
        {
          "name": "subDao",
          "isMut": false,
          "isSigner": false,
          "relations": [
            "authority"
          ]
        },
        {
          "name": "authority",
          "isMut": false,
          "isSigner": true
        },
        {
          "name": "rewardableEntityConfig",
          "isMut": true,
          "isSigner": false,
          "pda": {
            "seeds": [
              {
                "kind": "const",
                "type": "string",
                "value": "rewardable_entity_config"
              },
              {
                "kind": "account",
                "type": "publicKey",
                "account": "SubDaoV0",
                "path": "sub_dao"
              },
              {
                "kind": "arg",
                "type": {
                  "defined": "InitializeRewardableEntityConfigArgsV0"
                },
                "path": "args.symbol"
              }
            ]
          }
        },
        {
          "name": "systemProgram",
          "isMut": false,
          "isSigner": false
        }
      ],
      "args": [
        {
          "name": "args",
          "type": {
            "defined": "InitializeRewardableEntityConfigArgsV0"
          }
        }
      ]
    },
    {
      "name": "approveMakerV0",
      "accounts": [
        {
          "name": "payer",
          "isMut": true,
          "isSigner": true
        },
        {
          "name": "rewardableEntityConfig",
          "isMut": false,
          "isSigner": false,
          "relations": [
            "authority",
            "sub_dao"
          ]
        },
        {
          "name": "subDao",
          "isMut": false,
          "isSigner": false,
          "relations": [
            "dao"
          ]
        },
        {
          "name": "hntMint",
          "isMut": false,
          "isSigner": false
        },
        {
          "name": "escrow",
          "isMut": true,
          "isSigner": false
        },
        {
          "name": "authority",
          "isMut": false,
          "isSigner": true
        },
        {
          "name": "maker",
          "isMut": false,
          "isSigner": false,
          "relations": [
            "dao"
          ]
        },
        {
          "name": "makerApproval",
          "isMut": true,
          "isSigner": false,
          "pda": {
            "seeds": [
              {
                "kind": "const",
                "type": "string",
                "value": "maker_approval"
              },
              {
                "kind": "account",
                "type": "publicKey",
                "account": "RewardableEntityConfigV0",
                "path": "rewardable_entity_config"
              },
              {
                "kind": "account",
                "type": "publicKey",
                "account": "MakerV0",
                "path": "maker"
              }
            ]
          }
        },
        {
          "name": "systemProgram",
          "isMut": false,
          "isSigner": false
        },
        {
          "name": "tokenProgram",
          "isMut": false,
          "isSigner": false
        },
        {
          "name": "associatedTokenProgram",
          "isMut": false,
          "isSigner": false
        },
        {
          "name": "dao",
          "isMut": false,
          "isSigner": false,
          "relations": [
            "hnt_mint"
          ]
        }
      ],
      "args": []
    },
    {
      "name": "revokeMakerV0",
      "accounts": [
        {
          "name": "refund",
          "isMut": true,
          "isSigner": true
        },
        {
          "name": "rewardableEntityConfig",
          "isMut": false,
          "isSigner": false,
          "relations": [
            "authority"
          ]
        },
        {
          "name": "authority",
          "isMut": false,
          "isSigner": true
        },
        {
          "name": "maker",
          "isMut": false,
          "isSigner": false
        },
        {
          "name": "makerApproval",
          "isMut": true,
          "isSigner": false,
          "pda": {
            "seeds": [
              {
                "kind": "const",
                "type": "string",
                "value": "maker_approval"
              },
              {
                "kind": "account",
                "type": "publicKey",
                "account": "RewardableEntityConfigV0",
                "path": "rewardable_entity_config"
              },
              {
                "kind": "account",
                "type": "publicKey",
                "account": "MakerV0",
                "path": "maker"
              }
            ]
          }
        },
        {
          "name": "systemProgram",
          "isMut": false,
          "isSigner": false
        }
      ],
      "args": []
    },
    {
      "name": "approveProgramV0",
      "accounts": [
        {
          "name": "payer",
          "isMut": true,
          "isSigner": true
        },
        {
          "name": "dao",
          "isMut": false,
          "isSigner": false,
          "relations": [
            "authority"
          ]
        },
        {
          "name": "authority",
          "isMut": false,
          "isSigner": true
        },
        {
          "name": "programApproval",
          "isMut": true,
          "isSigner": false,
          "pda": {
            "seeds": [
              {
                "kind": "const",
                "type": "string",
                "value": "program_approval"
              },
              {
                "kind": "account",
                "type": "publicKey",
                "account": "DaoV0",
                "path": "dao"
              },
              {
                "kind": "arg",
                "type": {
                  "defined": "ApproveProgramArgsV0"
                },
                "path": "args.program_id"
              }
            ]
          }
        },
        {
          "name": "systemProgram",
          "isMut": false,
          "isSigner": false
        }
      ],
      "args": [
        {
          "name": "args",
          "type": {
            "defined": "ApproveProgramArgsV0"
          }
        }
      ]
    },
    {
      "name": "revokeProgramV0",
      "accounts": [
        {
          "name": "refund",
          "isMut": true,
          "isSigner": true
        },
        {
          "name": "dao",
          "isMut": false,
          "isSigner": false,
          "relations": [
            "authority"
          ]
        },
        {
          "name": "authority",
          "isMut": false,
          "isSigner": true
        },
        {
          "name": "programApproval",
          "isMut": true,
          "isSigner": false,
          "pda": {
            "seeds": [
              {
                "kind": "const",
                "type": "string",
                "value": "program_approval"
              },
              {
                "kind": "account",
                "type": "publicKey",
                "account": "DaoV0",
                "path": "dao"
              },
              {
                "kind": "arg",
                "type": {
                  "defined": "RevokeProgramArgsV0"
                },
                "path": "args.program_id"
              }
            ]
          }
        },
        {
          "name": "systemProgram",
          "isMut": false,
          "isSigner": false
        }
      ],
      "args": [
        {
          "name": "args",
          "type": {
            "defined": "RevokeProgramArgsV0"
          }
        }
      ]
    },
    {
      "name": "initializeMakerV0",
      "accounts": [
        {
          "name": "payer",
          "isMut": true,
          "isSigner": true
        },
        {
          "name": "maker",
          "isMut": true,
          "isSigner": false,
          "pda": {
            "seeds": [
              {
                "kind": "const",
                "type": "string",
                "value": "maker"
              },
              {
                "kind": "account",
                "type": "publicKey",
                "account": "DaoV0",
                "path": "dao"
              },
              {
                "kind": "arg",
                "type": {
                  "defined": "InitializeMakerArgsV0"
                },
                "path": "args.name"
              }
            ]
          }
        },
        {
          "name": "dao",
          "isMut": false,
          "isSigner": false
        },
        {
          "name": "collection",
          "isMut": true,
          "isSigner": false,
          "pda": {
            "seeds": [
              {
                "kind": "const",
                "type": "string",
                "value": "collection"
              },
              {
                "kind": "account",
                "type": "publicKey",
                "account": "MakerV0",
                "path": "maker"
              }
            ]
          }
        },
        {
          "name": "metadata",
          "isMut": true,
          "isSigner": false,
          "pda": {
            "seeds": [
              {
                "kind": "const",
                "type": "string",
                "value": "metadata"
              },
              {
                "kind": "account",
                "type": "publicKey",
                "path": "token_metadata_program"
              },
              {
                "kind": "account",
                "type": "publicKey",
                "account": "Mint",
                "path": "collection"
              }
            ],
            "programId": {
              "kind": "account",
              "type": "publicKey",
              "path": "token_metadata_program"
            }
          }
        },
        {
          "name": "masterEdition",
          "isMut": true,
          "isSigner": false,
          "pda": {
            "seeds": [
              {
                "kind": "const",
                "type": "string",
                "value": "metadata"
              },
              {
                "kind": "account",
                "type": "publicKey",
                "path": "token_metadata_program"
              },
              {
                "kind": "account",
                "type": "publicKey",
                "account": "Mint",
                "path": "collection"
              },
              {
                "kind": "const",
                "type": "string",
                "value": "edition"
              }
            ],
            "programId": {
              "kind": "account",
              "type": "publicKey",
              "path": "token_metadata_program"
            }
          }
        },
        {
          "name": "tokenAccount",
          "isMut": true,
          "isSigner": false
        },
        {
          "name": "tokenMetadataProgram",
          "isMut": false,
          "isSigner": false
        },
        {
          "name": "associatedTokenProgram",
          "isMut": false,
          "isSigner": false
        },
        {
          "name": "systemProgram",
          "isMut": false,
          "isSigner": false
        },
        {
          "name": "tokenProgram",
          "isMut": false,
          "isSigner": false
        }
      ],
      "args": [
        {
          "name": "args",
          "type": {
            "defined": "InitializeMakerArgsV0"
          }
        }
      ]
    },
    {
      "name": "issueEntityV0",
      "accounts": [
        {
          "name": "payer",
          "isMut": true,
          "isSigner": true
        },
        {
          "name": "eccVerifier",
          "isMut": false,
          "isSigner": true
        },
        {
          "name": "issuingAuthority",
          "isMut": false,
          "isSigner": true
        },
        {
          "name": "collection",
          "isMut": false,
          "isSigner": false
        },
        {
          "name": "collectionMetadata",
          "isMut": true,
          "isSigner": false,
          "pda": {
            "seeds": [
              {
                "kind": "const",
                "type": "string",
                "value": "metadata"
              },
              {
                "kind": "account",
                "type": "publicKey",
                "path": "token_metadata_program"
              },
              {
                "kind": "account",
                "type": "publicKey",
                "account": "Mint",
                "path": "collection"
              }
            ],
            "programId": {
              "kind": "account",
              "type": "publicKey",
              "path": "token_metadata_program"
            }
          }
        },
        {
          "name": "collectionMasterEdition",
          "isMut": false,
          "isSigner": false,
          "pda": {
            "seeds": [
              {
                "kind": "const",
                "type": "string",
                "value": "metadata"
              },
              {
                "kind": "account",
                "type": "publicKey",
                "path": "token_metadata_program"
              },
              {
                "kind": "account",
                "type": "publicKey",
                "account": "Mint",
                "path": "collection"
              },
              {
                "kind": "const",
                "type": "string",
                "value": "edition"
              }
            ],
            "programId": {
              "kind": "account",
              "type": "publicKey",
              "path": "token_metadata_program"
            }
          }
        },
        {
          "name": "maker",
          "isMut": true,
          "isSigner": false,
          "relations": [
            "issuing_authority",
            "collection",
            "merkle_tree",
            "dao"
          ]
        },
        {
          "name": "entityCreator",
          "isMut": false,
          "isSigner": false,
          "pda": {
            "seeds": [
              {
                "kind": "const",
                "type": "string",
                "value": "entity_creator"
              },
              {
                "kind": "account",
                "type": "publicKey",
                "account": "DaoV0",
                "path": "dao"
              }
            ]
          }
        },
        {
          "name": "dao",
          "isMut": false,
          "isSigner": false
        },
        {
          "name": "keyToAsset",
          "isMut": true,
          "isSigner": false
        },
        {
          "name": "treeAuthority",
          "isMut": true,
          "isSigner": false,
          "pda": {
            "seeds": [
              {
                "kind": "account",
                "type": "publicKey",
                "path": "merkle_tree"
              }
            ],
            "programId": {
              "kind": "account",
              "type": "publicKey",
              "path": "bubblegum_program"
            }
          }
        },
        {
          "name": "recipient",
          "isMut": false,
          "isSigner": false
        },
        {
          "name": "merkleTree",
          "isMut": true,
          "isSigner": false
        },
        {
          "name": "bubblegumSigner",
          "isMut": false,
          "isSigner": false,
          "pda": {
            "seeds": [
              {
                "kind": "const",
                "type": "string",
                "value": "collection_cpi"
              }
            ],
            "programId": {
              "kind": "account",
              "type": "publicKey",
              "path": "bubblegum_program"
            }
          }
        },
        {
          "name": "tokenMetadataProgram",
          "isMut": false,
          "isSigner": false
        },
        {
          "name": "logWrapper",
          "isMut": false,
          "isSigner": false
        },
        {
          "name": "bubblegumProgram",
          "isMut": false,
          "isSigner": false
        },
        {
          "name": "compressionProgram",
          "isMut": false,
          "isSigner": false
        },
        {
          "name": "systemProgram",
          "isMut": false,
          "isSigner": false
        }
      ],
      "args": [
        {
          "name": "args",
          "type": {
            "defined": "IssueEntityArgsV0"
          }
        }
      ]
    },
    {
      "name": "issueProgramEntityV0",
      "accounts": [
        {
          "name": "payer",
          "isMut": true,
          "isSigner": true
        },
        {
          "name": "programApprover",
          "isMut": false,
          "isSigner": true
        },
        {
          "name": "programApproval",
          "isMut": false,
          "isSigner": false,
          "relations": [
            "dao"
          ]
        },
        {
          "name": "collectionAuthority",
          "isMut": false,
          "isSigner": true
        },
        {
          "name": "collection",
          "isMut": false,
          "isSigner": false
        },
        {
          "name": "collectionMetadata",
          "isMut": true,
          "isSigner": false,
          "pda": {
            "seeds": [
              {
                "kind": "const",
                "type": "string",
                "value": "metadata"
              },
              {
                "kind": "account",
                "type": "publicKey",
                "path": "token_metadata_program"
              },
              {
                "kind": "account",
                "type": "publicKey",
                "account": "Mint",
                "path": "collection"
              }
            ],
            "programId": {
              "kind": "account",
              "type": "publicKey",
              "path": "token_metadata_program"
            }
          }
        },
        {
          "name": "collectionMasterEdition",
          "isMut": false,
          "isSigner": false,
          "pda": {
            "seeds": [
              {
                "kind": "const",
                "type": "string",
                "value": "metadata"
              },
              {
                "kind": "account",
                "type": "publicKey",
                "path": "token_metadata_program"
              },
              {
                "kind": "account",
                "type": "publicKey",
                "account": "Mint",
                "path": "collection"
              },
              {
                "kind": "const",
                "type": "string",
                "value": "edition"
              }
            ],
            "programId": {
              "kind": "account",
              "type": "publicKey",
              "path": "token_metadata_program"
            }
          }
        },
        {
          "name": "entityCreator",
          "isMut": false,
          "isSigner": false,
          "pda": {
            "seeds": [
              {
                "kind": "const",
                "type": "string",
                "value": "entity_creator"
              },
              {
                "kind": "account",
                "type": "publicKey",
                "account": "DaoV0",
                "path": "dao"
              }
            ]
          }
        },
        {
          "name": "dao",
          "isMut": false,
          "isSigner": false
        },
        {
          "name": "keyToAsset",
          "isMut": true,
          "isSigner": false
        },
        {
          "name": "treeAuthority",
          "isMut": true,
          "isSigner": false,
          "pda": {
            "seeds": [
              {
                "kind": "account",
                "type": "publicKey",
                "path": "merkle_tree"
              }
            ],
            "programId": {
              "kind": "account",
              "type": "publicKey",
              "path": "bubblegum_program"
            }
          }
        },
        {
          "name": "recipient",
          "isMut": false,
          "isSigner": false
        },
        {
          "name": "merkleTree",
          "isMut": true,
          "isSigner": false
        },
        {
          "name": "bubblegumSigner",
          "isMut": false,
          "isSigner": false,
          "pda": {
            "seeds": [
              {
                "kind": "const",
                "type": "string",
                "value": "collection_cpi"
              }
            ],
            "programId": {
              "kind": "account",
              "type": "publicKey",
              "path": "bubblegum_program"
            }
          }
        },
        {
          "name": "tokenMetadataProgram",
          "isMut": false,
          "isSigner": false
        },
        {
          "name": "logWrapper",
          "isMut": false,
          "isSigner": false
        },
        {
          "name": "bubblegumProgram",
          "isMut": false,
          "isSigner": false
        },
        {
          "name": "compressionProgram",
          "isMut": false,
          "isSigner": false
        },
        {
          "name": "systemProgram",
          "isMut": false,
          "isSigner": false
        },
        {
          "name": "sharedMerkle",
          "isMut": true,
          "isSigner": false,
          "isOptional": true,
          "relations": [
            "merkle_tree"
          ]
        }
      ],
      "args": [
        {
          "name": "args",
          "type": {
            "defined": "IssueProgramEntityArgsV0"
          }
        }
      ]
    },
    {
      "name": "issueNotEmittedEntityV0",
      "accounts": [
        {
          "name": "payer",
          "isMut": true,
          "isSigner": true
        },
        {
          "name": "authority",
          "isMut": false,
          "isSigner": true
        },
        {
          "name": "dao",
          "isMut": false,
          "isSigner": false
        },
        {
          "name": "entityCreator",
          "isMut": false,
          "isSigner": false,
          "pda": {
            "seeds": [
              {
                "kind": "const",
                "type": "string",
                "value": "entity_creator"
              },
              {
                "kind": "account",
                "type": "publicKey",
                "account": "DaoV0",
                "path": "dao"
              }
            ]
          }
        },
        {
          "name": "keyToAsset",
          "isMut": true,
          "isSigner": false
        },
        {
          "name": "recipient",
          "isMut": true,
          "isSigner": false,
          "pda": {
            "seeds": [
              {
                "kind": "const",
                "type": "string",
                "value": "not_emitted"
              }
            ],
            "programId": {
              "kind": "account",
              "type": "publicKey",
              "path": "no_emit_program"
            }
          }
        },
        {
          "name": "recipientAccount",
          "isMut": true,
          "isSigner": false
        },
        {
          "name": "mint",
          "isMut": true,
          "isSigner": false
        },
        {
          "name": "metadata",
          "isMut": true,
          "isSigner": false,
          "pda": {
            "seeds": [
              {
                "kind": "const",
                "type": "string",
                "value": "metadata"
              },
              {
                "kind": "account",
                "type": "publicKey",
                "path": "token_metadata_program"
              },
              {
                "kind": "account",
                "type": "publicKey",
                "account": "Mint",
                "path": "mint"
              }
            ],
            "programId": {
              "kind": "account",
              "type": "publicKey",
              "path": "token_metadata_program"
            }
          }
        },
        {
          "name": "masterEdition",
          "isMut": true,
          "isSigner": false,
          "pda": {
            "seeds": [
              {
                "kind": "const",
                "type": "string",
                "value": "metadata"
              },
              {
                "kind": "account",
                "type": "publicKey",
                "path": "token_metadata_program"
              },
              {
                "kind": "account",
                "type": "publicKey",
                "account": "Mint",
                "path": "mint"
              },
              {
                "kind": "const",
                "type": "string",
                "value": "edition"
              }
            ],
            "programId": {
              "kind": "account",
              "type": "publicKey",
              "path": "token_metadata_program"
            }
          }
        },
        {
          "name": "tokenMetadataProgram",
          "isMut": false,
          "isSigner": false
        },
        {
          "name": "tokenProgram",
          "isMut": false,
          "isSigner": false
        },
        {
          "name": "associatedTokenProgram",
          "isMut": false,
          "isSigner": false
        },
        {
          "name": "systemProgram",
          "isMut": false,
          "isSigner": false
        },
        {
          "name": "instructions",
          "isMut": false,
          "isSigner": false
        },
        {
          "name": "noEmitProgram",
          "isMut": false,
          "isSigner": false
        }
      ],
      "args": []
    },
    {
      "name": "issueIotOperationsFundV0",
      "accounts": [
        {
          "name": "payer",
          "isMut": true,
          "isSigner": true
        },
        {
          "name": "authority",
          "isMut": false,
          "isSigner": true
        },
        {
          "name": "dao",
          "isMut": false,
          "isSigner": false,
          "relations": [
            "authority"
          ]
        },
        {
          "name": "entityCreator",
          "isMut": false,
          "isSigner": false,
          "pda": {
            "seeds": [
              {
                "kind": "const",
                "type": "string",
                "value": "entity_creator"
              },
              {
                "kind": "account",
                "type": "publicKey",
                "account": "DaoV0",
                "path": "dao"
              }
            ]
          }
        },
        {
          "name": "keyToAsset",
          "isMut": true,
          "isSigner": false
        },
        {
          "name": "recipient",
          "isMut": false,
          "isSigner": false
        },
        {
          "name": "recipientAccount",
          "isMut": true,
          "isSigner": false
        },
        {
          "name": "mint",
          "isMut": true,
          "isSigner": false
        },
        {
          "name": "metadata",
          "isMut": true,
          "isSigner": false,
          "pda": {
            "seeds": [
              {
                "kind": "const",
                "type": "string",
                "value": "metadata"
              },
              {
                "kind": "account",
                "type": "publicKey",
                "path": "token_metadata_program"
              },
              {
                "kind": "account",
                "type": "publicKey",
                "account": "Mint",
                "path": "mint"
              }
            ],
            "programId": {
              "kind": "account",
              "type": "publicKey",
              "path": "token_metadata_program"
            }
          }
        },
        {
          "name": "masterEdition",
          "isMut": true,
          "isSigner": false,
          "pda": {
            "seeds": [
              {
                "kind": "const",
                "type": "string",
                "value": "metadata"
              },
              {
                "kind": "account",
                "type": "publicKey",
                "path": "token_metadata_program"
              },
              {
                "kind": "account",
                "type": "publicKey",
                "account": "Mint",
                "path": "mint"
              },
              {
                "kind": "const",
                "type": "string",
                "value": "edition"
              }
            ],
            "programId": {
              "kind": "account",
              "type": "publicKey",
              "path": "token_metadata_program"
            }
          }
        },
        {
          "name": "tokenMetadataProgram",
          "isMut": false,
          "isSigner": false
        },
        {
          "name": "tokenProgram",
          "isMut": false,
          "isSigner": false
        },
        {
          "name": "associatedTokenProgram",
          "isMut": false,
          "isSigner": false
        },
        {
          "name": "systemProgram",
          "isMut": false,
          "isSigner": false
        }
      ],
      "args": []
    },
    {
      "name": "onboardIotHotspotV0",
      "accounts": [
        {
          "name": "payer",
          "isMut": true,
          "isSigner": true
        },
        {
          "name": "dcFeePayer",
          "isMut": true,
          "isSigner": true
        },
        {
          "name": "issuingAuthority",
          "isMut": false,
          "isSigner": true
        },
        {
          "name": "iotInfo",
          "isMut": true,
          "isSigner": false
        },
        {
          "name": "hotspotOwner",
          "isMut": true,
          "isSigner": true
        },
        {
          "name": "merkleTree",
          "isMut": false,
          "isSigner": false
        },
        {
          "name": "dcBurner",
          "isMut": true,
          "isSigner": false
        },
        {
          "name": "rewardableEntityConfig",
          "isMut": false,
          "isSigner": false,
          "relations": [
            "sub_dao"
          ]
        },
        {
          "name": "makerApproval",
          "isMut": false,
          "isSigner": false,
          "pda": {
            "seeds": [
              {
                "kind": "const",
                "type": "string",
                "value": "maker_approval"
              },
              {
                "kind": "account",
                "type": "publicKey",
                "account": "RewardableEntityConfigV0",
                "path": "rewardable_entity_config"
              },
              {
                "kind": "account",
                "type": "publicKey",
                "account": "MakerV0",
                "path": "maker"
              }
            ]
          },
          "relations": [
            "maker",
            "rewardable_entity_config"
          ]
        },
        {
          "name": "maker",
          "isMut": false,
          "isSigner": false,
          "relations": [
            "merkle_tree",
            "issuing_authority",
            "dao"
          ]
        },
        {
          "name": "dao",
          "isMut": false,
          "isSigner": false,
          "relations": [
            "dc_mint"
          ]
        },
        {
          "name": "keyToAsset",
          "isMut": false,
          "isSigner": false,
          "relations": [
            "dao"
          ]
        },
        {
          "name": "subDao",
          "isMut": true,
          "isSigner": false,
          "relations": [
            "dao"
          ]
        },
        {
          "name": "dcMint",
          "isMut": true,
          "isSigner": false
        },
        {
          "name": "dc",
          "isMut": false,
          "isSigner": false,
          "pda": {
            "seeds": [
              {
                "kind": "const",
                "type": "string",
                "value": "dc"
              },
              {
                "kind": "account",
                "type": "publicKey",
                "account": "Mint",
                "path": "dc_mint"
              }
            ],
            "programId": {
              "kind": "account",
              "type": "publicKey",
              "path": "data_credits_program"
            }
          },
          "relations": [
            "dc_mint"
          ]
        },
        {
          "name": "compressionProgram",
          "isMut": false,
          "isSigner": false
        },
        {
          "name": "dataCreditsProgram",
          "isMut": false,
          "isSigner": false
        },
        {
          "name": "tokenProgram",
          "isMut": false,
          "isSigner": false
        },
        {
          "name": "associatedTokenProgram",
          "isMut": false,
          "isSigner": false
        },
        {
          "name": "systemProgram",
          "isMut": false,
          "isSigner": false
        },
        {
          "name": "heliumSubDaosProgram",
          "isMut": false,
          "isSigner": false
        }
      ],
      "args": [
        {
          "name": "args",
          "type": {
            "defined": "OnboardIotHotspotArgsV0"
          }
        }
      ]
    },
    {
      "name": "onboardMobileHotspotV0",
      "accounts": [
        {
          "name": "payer",
          "isMut": true,
          "isSigner": true
        },
        {
          "name": "dcFeePayer",
          "isMut": true,
          "isSigner": true
        },
        {
          "name": "issuingAuthority",
          "isMut": false,
          "isSigner": true
        },
        {
          "name": "mobileInfo",
          "isMut": true,
          "isSigner": false
        },
        {
          "name": "hotspotOwner",
          "isMut": true,
          "isSigner": true
        },
        {
          "name": "merkleTree",
          "isMut": false,
          "isSigner": false
        },
        {
          "name": "dcBurner",
          "isMut": true,
          "isSigner": false
        },
        {
          "name": "dntBurner",
          "isMut": true,
          "isSigner": false
        },
        {
          "name": "rewardableEntityConfig",
          "isMut": false,
          "isSigner": false,
          "relations": [
            "sub_dao"
          ]
        },
        {
          "name": "makerApproval",
          "isMut": false,
          "isSigner": false,
          "pda": {
            "seeds": [
              {
                "kind": "const",
                "type": "string",
                "value": "maker_approval"
              },
              {
                "kind": "account",
                "type": "publicKey",
                "account": "RewardableEntityConfigV0",
                "path": "rewardable_entity_config"
              },
              {
                "kind": "account",
                "type": "publicKey",
                "account": "MakerV0",
                "path": "maker"
              }
            ]
          },
          "relations": [
            "maker",
            "rewardable_entity_config"
          ]
        },
        {
          "name": "maker",
          "isMut": false,
          "isSigner": false,
          "relations": [
            "merkle_tree",
            "issuing_authority",
            "dao"
          ]
        },
        {
          "name": "dao",
          "isMut": false,
          "isSigner": false,
          "relations": [
            "dc_mint"
          ]
        },
        {
          "name": "keyToAsset",
          "isMut": false,
          "isSigner": false,
          "relations": [
            "dao"
          ]
        },
        {
          "name": "subDao",
          "isMut": true,
          "isSigner": false,
          "relations": [
            "dao",
            "dnt_mint"
          ]
        },
        {
          "name": "dcMint",
          "isMut": true,
          "isSigner": false
        },
        {
          "name": "dntMint",
          "isMut": true,
          "isSigner": false
        },
        {
          "name": "dntPrice",
          "isMut": false,
          "isSigner": false
        },
        {
          "name": "dc",
          "isMut": false,
          "isSigner": false,
          "pda": {
            "seeds": [
              {
                "kind": "const",
                "type": "string",
                "value": "dc"
              },
              {
                "kind": "account",
                "type": "publicKey",
                "account": "Mint",
                "path": "dc_mint"
              }
            ],
            "programId": {
              "kind": "account",
              "type": "publicKey",
              "path": "data_credits_program"
            }
          },
          "relations": [
            "dc_mint"
          ]
        },
        {
          "name": "compressionProgram",
          "isMut": false,
          "isSigner": false
        },
        {
          "name": "dataCreditsProgram",
          "isMut": false,
          "isSigner": false
        },
        {
          "name": "tokenProgram",
          "isMut": false,
          "isSigner": false
        },
        {
          "name": "associatedTokenProgram",
          "isMut": false,
          "isSigner": false
        },
        {
          "name": "systemProgram",
          "isMut": false,
          "isSigner": false
        },
        {
          "name": "heliumSubDaosProgram",
          "isMut": false,
          "isSigner": false
        }
      ],
      "args": [
        {
          "name": "args",
          "type": {
            "defined": "OnboardMobileHotspotArgsV0"
          }
        }
      ]
    },
    {
      "name": "updateRewardableEntityConfigV0",
      "accounts": [
        {
          "name": "payer",
          "isMut": true,
          "isSigner": true
        },
        {
          "name": "authority",
          "isMut": false,
          "isSigner": true
        },
        {
          "name": "rewardableEntityConfig",
          "isMut": true,
          "isSigner": false,
          "relations": [
            "authority"
          ]
        },
        {
          "name": "systemProgram",
          "isMut": false,
          "isSigner": false
        }
      ],
      "args": [
        {
          "name": "args",
          "type": {
            "defined": "UpdateRewardableEntityConfigArgsV0"
          }
        }
      ]
    },
    {
      "name": "updateMakerV0",
      "accounts": [
        {
          "name": "maker",
          "isMut": true,
          "isSigner": false,
          "relations": [
            "update_authority"
          ]
        },
        {
          "name": "updateAuthority",
          "isMut": false,
          "isSigner": true
        }
      ],
      "args": [
        {
          "name": "args",
          "type": {
            "defined": "UpdateMakerArgsV0"
          }
        }
      ]
    },
    {
      "name": "setMakerTreeV0",
      "accounts": [
        {
          "name": "payer",
          "isMut": true,
          "isSigner": true
        },
        {
          "name": "updateAuthority",
          "isMut": false,
          "isSigner": true
        },
        {
          "name": "maker",
          "isMut": true,
          "isSigner": false,
          "relations": [
            "update_authority"
          ]
        },
        {
          "name": "treeAuthority",
          "isMut": true,
          "isSigner": false,
          "pda": {
            "seeds": [
              {
                "kind": "account",
                "type": "publicKey",
                "path": "merkle_tree"
              }
            ],
            "programId": {
              "kind": "account",
              "type": "publicKey",
              "path": "bubblegum_program"
            }
          }
        },
        {
          "name": "merkleTree",
          "isMut": true,
          "isSigner": false
        },
        {
          "name": "logWrapper",
          "isMut": false,
          "isSigner": false
        },
        {
          "name": "systemProgram",
          "isMut": false,
          "isSigner": false
        },
        {
          "name": "bubblegumProgram",
          "isMut": false,
          "isSigner": false
        },
        {
          "name": "compressionProgram",
          "isMut": false,
          "isSigner": false
        }
      ],
      "args": [
        {
          "name": "args",
          "type": {
            "defined": "SetMakerTreeArgsV0"
          }
        }
      ]
    },
    {
      "name": "updateMakerTreeV0",
      "accounts": [
        {
          "name": "payer",
          "isMut": true,
          "isSigner": true
        },
        {
          "name": "maker",
          "isMut": true,
          "isSigner": false
        },
        {
          "name": "treeAuthority",
          "isMut": true,
          "isSigner": false,
          "pda": {
            "seeds": [
              {
                "kind": "account",
                "type": "publicKey",
                "account": "MakerV0",
                "path": "maker.merkle_tree"
              }
            ],
            "programId": {
              "kind": "account",
              "type": "publicKey",
              "path": "bubblegum_program"
            }
          }
        },
        {
          "name": "newTreeAuthority",
          "isMut": true,
          "isSigner": false,
          "pda": {
            "seeds": [
              {
                "kind": "account",
                "type": "publicKey",
                "path": "new_merkle_tree"
              }
            ],
            "programId": {
              "kind": "account",
              "type": "publicKey",
              "path": "bubblegum_program"
            }
          }
        },
        {
          "name": "newMerkleTree",
          "isMut": true,
          "isSigner": false
        },
        {
          "name": "logWrapper",
          "isMut": false,
          "isSigner": false
        },
        {
          "name": "systemProgram",
          "isMut": false,
          "isSigner": false
        },
        {
          "name": "bubblegumProgram",
          "isMut": false,
          "isSigner": false
        },
        {
          "name": "compressionProgram",
          "isMut": false,
          "isSigner": false
        }
      ],
      "args": [
        {
          "name": "args",
          "type": {
            "defined": "UpdateMakerTreeArgsV0"
          }
        }
      ]
    },
    {
      "name": "updateIotInfoV0",
      "accounts": [
        {
          "name": "payer",
          "isMut": true,
          "isSigner": true
        },
        {
          "name": "dcFeePayer",
          "isMut": true,
          "isSigner": true
        },
        {
          "name": "iotInfo",
          "isMut": true,
          "isSigner": false
        },
        {
          "name": "hotspotOwner",
          "isMut": true,
          "isSigner": true
        },
        {
          "name": "merkleTree",
          "isMut": false,
          "isSigner": false
        },
        {
          "name": "treeAuthority",
          "isMut": false,
          "isSigner": false,
          "pda": {
            "seeds": [
              {
                "kind": "account",
                "type": "publicKey",
                "path": "merkle_tree"
              }
            ],
            "programId": {
              "kind": "account",
              "type": "publicKey",
              "path": "bubblegum_program"
            }
          }
        },
        {
          "name": "dcBurner",
          "isMut": true,
          "isSigner": false
        },
        {
          "name": "rewardableEntityConfig",
          "isMut": false,
          "isSigner": false,
          "relations": [
            "sub_dao"
          ]
        },
        {
          "name": "dao",
          "isMut": false,
          "isSigner": false,
          "relations": [
            "dc_mint"
          ]
        },
        {
          "name": "subDao",
          "isMut": false,
          "isSigner": false,
          "relations": [
            "dao"
          ]
        },
        {
          "name": "dcMint",
          "isMut": true,
          "isSigner": false
        },
        {
          "name": "dc",
          "isMut": false,
          "isSigner": false,
          "pda": {
            "seeds": [
              {
                "kind": "const",
                "type": "string",
                "value": "dc"
              },
              {
                "kind": "account",
                "type": "publicKey",
                "account": "Mint",
                "path": "dc_mint"
              }
            ],
            "programId": {
              "kind": "account",
              "type": "publicKey",
              "path": "data_credits_program"
            }
          },
          "relations": [
            "dc_mint"
          ]
        },
        {
          "name": "bubblegumProgram",
          "isMut": false,
          "isSigner": false
        },
        {
          "name": "compressionProgram",
          "isMut": false,
          "isSigner": false
        },
        {
          "name": "dataCreditsProgram",
          "isMut": false,
          "isSigner": false
        },
        {
          "name": "tokenProgram",
          "isMut": false,
          "isSigner": false
        },
        {
          "name": "associatedTokenProgram",
          "isMut": false,
          "isSigner": false
        },
        {
          "name": "systemProgram",
          "isMut": false,
          "isSigner": false
        }
      ],
      "args": [
        {
          "name": "args",
          "type": {
            "defined": "UpdateIotInfoArgsV0"
          }
        }
      ]
    },
    {
      "name": "updateMobileInfoV0",
      "accounts": [
        {
          "name": "payer",
          "isMut": false,
          "isSigner": true
        },
        {
          "name": "dcFeePayer",
          "isMut": false,
          "isSigner": true
        },
        {
          "name": "mobileInfo",
          "isMut": true,
          "isSigner": false
        },
        {
          "name": "hotspotOwner",
          "isMut": true,
          "isSigner": true
        },
        {
          "name": "merkleTree",
          "isMut": false,
          "isSigner": false
        },
        {
          "name": "treeAuthority",
          "isMut": false,
          "isSigner": false,
          "pda": {
            "seeds": [
              {
                "kind": "account",
                "type": "publicKey",
                "path": "merkle_tree"
              }
            ],
            "programId": {
              "kind": "account",
              "type": "publicKey",
              "path": "bubblegum_program"
            }
          }
        },
        {
          "name": "dcBurner",
          "isMut": true,
          "isSigner": false
        },
        {
          "name": "rewardableEntityConfig",
          "isMut": false,
          "isSigner": false,
          "relations": [
            "sub_dao"
          ]
        },
        {
          "name": "dao",
          "isMut": false,
          "isSigner": false,
          "relations": [
            "dc_mint"
          ]
        },
        {
          "name": "subDao",
          "isMut": false,
          "isSigner": false,
          "relations": [
            "dao"
          ]
        },
        {
          "name": "dcMint",
          "isMut": true,
          "isSigner": false
        },
        {
          "name": "dc",
          "isMut": false,
          "isSigner": false,
          "pda": {
            "seeds": [
              {
                "kind": "const",
                "type": "string",
                "value": "dc"
              },
              {
                "kind": "account",
                "type": "publicKey",
                "account": "Mint",
                "path": "dc_mint"
              }
            ],
            "programId": {
              "kind": "account",
              "type": "publicKey",
              "path": "data_credits_program"
            }
          },
          "relations": [
            "dc_mint"
          ]
        },
        {
          "name": "bubblegumProgram",
          "isMut": false,
          "isSigner": false
        },
        {
          "name": "compressionProgram",
          "isMut": false,
          "isSigner": false
        },
        {
          "name": "dataCreditsProgram",
          "isMut": false,
          "isSigner": false
        },
        {
          "name": "tokenProgram",
          "isMut": false,
          "isSigner": false
        },
        {
          "name": "associatedTokenProgram",
          "isMut": false,
          "isSigner": false
        },
        {
          "name": "systemProgram",
          "isMut": false,
          "isSigner": false
        }
      ],
      "args": [
        {
          "name": "args",
          "type": {
            "defined": "UpdateMobileInfoArgsV0"
          }
        }
      ]
    },
    {
      "name": "initializeDataOnlyV0",
      "accounts": [
        {
          "name": "authority",
          "isMut": true,
          "isSigner": true
        },
        {
          "name": "dataOnlyConfig",
          "isMut": true,
          "isSigner": false,
          "pda": {
            "seeds": [
              {
                "kind": "const",
                "type": "string",
                "value": "data_only_config"
              },
              {
                "kind": "account",
                "type": "publicKey",
                "account": "DaoV0",
                "path": "dao"
              }
            ]
          }
        },
        {
          "name": "dao",
          "isMut": false,
          "isSigner": false,
          "relations": [
            "authority"
          ]
        },
        {
          "name": "treeAuthority",
          "isMut": true,
          "isSigner": false,
          "pda": {
            "seeds": [
              {
                "kind": "account",
                "type": "publicKey",
                "path": "merkle_tree"
              }
            ],
            "programId": {
              "kind": "account",
              "type": "publicKey",
              "path": "bubblegum_program"
            }
          }
        },
        {
          "name": "merkleTree",
          "isMut": true,
          "isSigner": false
        },
        {
          "name": "collection",
          "isMut": true,
          "isSigner": false,
          "pda": {
            "seeds": [
              {
                "kind": "const",
                "type": "string",
                "value": "collection"
              },
              {
                "kind": "account",
                "type": "publicKey",
                "account": "DataOnlyConfigV0",
                "path": "data_only_config"
              }
            ]
          }
        },
        {
          "name": "tokenAccount",
          "isMut": true,
          "isSigner": false
        },
        {
          "name": "masterEdition",
          "isMut": true,
          "isSigner": false,
          "pda": {
            "seeds": [
              {
                "kind": "const",
                "type": "string",
                "value": "metadata"
              },
              {
                "kind": "account",
                "type": "publicKey",
                "path": "token_metadata_program"
              },
              {
                "kind": "account",
                "type": "publicKey",
                "account": "Mint",
                "path": "collection"
              },
              {
                "kind": "const",
                "type": "string",
                "value": "edition"
              }
            ],
            "programId": {
              "kind": "account",
              "type": "publicKey",
              "path": "token_metadata_program"
            }
          }
        },
        {
          "name": "metadata",
          "isMut": true,
          "isSigner": false,
          "pda": {
            "seeds": [
              {
                "kind": "const",
                "type": "string",
                "value": "metadata"
              },
              {
                "kind": "account",
                "type": "publicKey",
                "path": "token_metadata_program"
              },
              {
                "kind": "account",
                "type": "publicKey",
                "account": "Mint",
                "path": "collection"
              }
            ],
            "programId": {
              "kind": "account",
              "type": "publicKey",
              "path": "token_metadata_program"
            }
          }
        },
        {
          "name": "tokenMetadataProgram",
          "isMut": false,
          "isSigner": false
        },
        {
          "name": "logWrapper",
          "isMut": false,
          "isSigner": false
        },
        {
          "name": "systemProgram",
          "isMut": false,
          "isSigner": false
        },
        {
          "name": "bubblegumProgram",
          "isMut": false,
          "isSigner": false
        },
        {
          "name": "compressionProgram",
          "isMut": false,
          "isSigner": false
        },
        {
          "name": "tokenProgram",
          "isMut": false,
          "isSigner": false
        },
        {
          "name": "associatedTokenProgram",
          "isMut": false,
          "isSigner": false
        }
      ],
      "args": [
        {
          "name": "args",
          "type": {
            "defined": "InitializeDataOnlyArgsV0"
          }
        }
      ]
    },
    {
      "name": "issueDataOnlyEntityV0",
      "accounts": [
        {
          "name": "payer",
          "isMut": true,
          "isSigner": true
        },
        {
          "name": "eccVerifier",
          "isMut": false,
          "isSigner": true
        },
        {
          "name": "collection",
          "isMut": false,
          "isSigner": false
        },
        {
          "name": "collectionMetadata",
          "isMut": true,
          "isSigner": false,
          "pda": {
            "seeds": [
              {
                "kind": "const",
                "type": "string",
                "value": "metadata"
              },
              {
                "kind": "account",
                "type": "publicKey",
                "path": "token_metadata_program"
              },
              {
                "kind": "account",
                "type": "publicKey",
                "account": "Mint",
                "path": "collection"
              }
            ],
            "programId": {
              "kind": "account",
              "type": "publicKey",
              "path": "token_metadata_program"
            }
          }
        },
        {
          "name": "collectionMasterEdition",
          "isMut": false,
          "isSigner": false,
          "pda": {
            "seeds": [
              {
                "kind": "const",
                "type": "string",
                "value": "metadata"
              },
              {
                "kind": "account",
                "type": "publicKey",
                "path": "token_metadata_program"
              },
              {
                "kind": "account",
                "type": "publicKey",
                "account": "Mint",
                "path": "collection"
              },
              {
                "kind": "const",
                "type": "string",
                "value": "edition"
              }
            ],
            "programId": {
              "kind": "account",
              "type": "publicKey",
              "path": "token_metadata_program"
            }
          }
        },
        {
          "name": "dataOnlyConfig",
          "isMut": true,
          "isSigner": false,
          "pda": {
            "seeds": [
              {
                "kind": "const",
                "type": "string",
                "value": "data_only_config"
              },
              {
                "kind": "account",
                "type": "publicKey",
                "account": "DaoV0",
                "path": "dao"
              }
            ]
          },
          "relations": [
            "collection",
            "merkle_tree",
            "dao"
          ]
        },
        {
          "name": "entityCreator",
          "isMut": false,
          "isSigner": false,
          "pda": {
            "seeds": [
              {
                "kind": "const",
                "type": "string",
                "value": "entity_creator"
              },
              {
                "kind": "account",
                "type": "publicKey",
                "account": "DaoV0",
                "path": "dao"
              }
            ]
          }
        },
        {
          "name": "dao",
          "isMut": false,
          "isSigner": false
        },
        {
          "name": "keyToAsset",
          "isMut": true,
          "isSigner": false
        },
        {
          "name": "treeAuthority",
          "isMut": true,
          "isSigner": false,
          "pda": {
            "seeds": [
              {
                "kind": "account",
                "type": "publicKey",
                "path": "merkle_tree"
              }
            ],
            "programId": {
              "kind": "account",
              "type": "publicKey",
              "path": "bubblegum_program"
            }
          }
        },
        {
          "name": "recipient",
          "isMut": false,
          "isSigner": false
        },
        {
          "name": "merkleTree",
          "isMut": true,
          "isSigner": false
        },
        {
          "name": "dataOnlyEscrow",
          "isMut": true,
          "isSigner": false,
          "pda": {
            "seeds": [
              {
                "kind": "const",
                "type": "string",
                "value": "data_only_escrow"
              },
              {
                "kind": "account",
                "type": "publicKey",
                "account": "DataOnlyConfigV0",
                "path": "data_only_config"
              }
            ]
          }
        },
        {
          "name": "bubblegumSigner",
          "isMut": false,
          "isSigner": false,
          "pda": {
            "seeds": [
              {
                "kind": "const",
                "type": "string",
                "value": "collection_cpi"
              }
            ],
            "programId": {
              "kind": "account",
              "type": "publicKey",
              "path": "bubblegum_program"
            }
          }
        },
        {
          "name": "tokenMetadataProgram",
          "isMut": false,
          "isSigner": false
        },
        {
          "name": "logWrapper",
          "isMut": false,
          "isSigner": false
        },
        {
          "name": "bubblegumProgram",
          "isMut": false,
          "isSigner": false
        },
        {
          "name": "compressionProgram",
          "isMut": false,
          "isSigner": false
        },
        {
          "name": "systemProgram",
          "isMut": false,
          "isSigner": false
        }
      ],
      "args": [
        {
          "name": "args",
          "type": {
            "defined": "IssueDataOnlyEntityArgsV0"
          }
        }
      ]
    },
    {
      "name": "onboardDataOnlyIotHotspotV0",
      "accounts": [
        {
          "name": "payer",
          "isMut": true,
          "isSigner": true
        },
        {
          "name": "dcFeePayer",
          "isMut": true,
          "isSigner": true
        },
        {
          "name": "iotInfo",
          "isMut": true,
          "isSigner": false
        },
        {
          "name": "hotspotOwner",
          "isMut": true,
          "isSigner": true
        },
        {
          "name": "merkleTree",
          "isMut": false,
          "isSigner": false
        },
        {
          "name": "dcBurner",
          "isMut": true,
          "isSigner": false
        },
        {
          "name": "rewardableEntityConfig",
          "isMut": false,
          "isSigner": false,
          "relations": [
            "sub_dao"
          ]
        },
        {
          "name": "dataOnlyConfig",
          "isMut": false,
          "isSigner": false,
          "pda": {
            "seeds": [
              {
                "kind": "const",
                "type": "string",
                "value": "data_only_config"
              },
              {
                "kind": "account",
                "type": "publicKey",
                "account": "DaoV0",
                "path": "dao"
              }
            ]
          },
          "relations": [
            "merkle_tree",
            "dao"
          ]
        },
        {
          "name": "dao",
          "isMut": false,
          "isSigner": false,
          "relations": [
            "dc_mint"
          ]
        },
        {
          "name": "keyToAsset",
          "isMut": false,
          "isSigner": false,
          "relations": [
            "dao"
          ]
        },
        {
          "name": "subDao",
          "isMut": true,
          "isSigner": false,
          "relations": [
            "dao"
          ]
        },
        {
          "name": "dcMint",
          "isMut": true,
          "isSigner": false
        },
        {
          "name": "dc",
          "isMut": false,
          "isSigner": false,
          "pda": {
            "seeds": [
              {
                "kind": "const",
                "type": "string",
                "value": "dc"
              },
              {
                "kind": "account",
                "type": "publicKey",
                "account": "Mint",
                "path": "dc_mint"
              }
            ],
            "programId": {
              "kind": "account",
              "type": "publicKey",
              "path": "data_credits_program"
            }
          },
          "relations": [
            "dc_mint"
          ]
        },
        {
          "name": "compressionProgram",
          "isMut": false,
          "isSigner": false
        },
        {
          "name": "dataCreditsProgram",
          "isMut": false,
          "isSigner": false
        },
        {
          "name": "tokenProgram",
          "isMut": false,
          "isSigner": false
        },
        {
          "name": "associatedTokenProgram",
          "isMut": false,
          "isSigner": false
        },
        {
          "name": "systemProgram",
          "isMut": false,
          "isSigner": false
        },
        {
          "name": "heliumSubDaosProgram",
          "isMut": false,
          "isSigner": false
        }
      ],
      "args": [
        {
          "name": "args",
          "type": {
            "defined": "OnboardDataOnlyIotHotspotArgsV0"
          }
        }
      ]
    },
    {
      "name": "updateDataOnlyTreeV0",
      "accounts": [
        {
          "name": "payer",
          "isMut": true,
          "isSigner": true
        },
        {
          "name": "dataOnlyConfig",
          "isMut": true,
          "isSigner": false
        },
        {
          "name": "oldTreeAuthority",
          "isMut": true,
          "isSigner": false,
          "pda": {
            "seeds": [
              {
                "kind": "account",
                "type": "publicKey",
                "account": "DataOnlyConfigV0",
                "path": "data_only_config.merkle_tree"
              }
            ],
            "programId": {
              "kind": "account",
              "type": "publicKey",
              "path": "bubblegum_program"
            }
          }
        },
        {
          "name": "newTreeAuthority",
          "isMut": true,
          "isSigner": false,
          "pda": {
            "seeds": [
              {
                "kind": "account",
                "type": "publicKey",
                "path": "new_merkle_tree"
              }
            ],
            "programId": {
              "kind": "account",
              "type": "publicKey",
              "path": "bubblegum_program"
            }
          }
        },
        {
          "name": "dataOnlyEscrow",
          "isMut": true,
          "isSigner": false,
          "pda": {
            "seeds": [
              {
                "kind": "const",
                "type": "string",
                "value": "data_only_escrow"
              },
              {
                "kind": "account",
                "type": "publicKey",
                "account": "DataOnlyConfigV0",
                "path": "data_only_config"
              }
            ]
          }
        },
        {
          "name": "newMerkleTree",
          "isMut": true,
          "isSigner": false
        },
        {
          "name": "logWrapper",
          "isMut": false,
          "isSigner": false
        },
        {
          "name": "systemProgram",
          "isMut": false,
          "isSigner": false
        },
        {
          "name": "bubblegumProgram",
          "isMut": false,
          "isSigner": false
        },
        {
          "name": "compressionProgram",
          "isMut": false,
          "isSigner": false
        }
      ],
      "args": []
    },
    {
      "name": "setEntityActiveV0",
      "accounts": [
        {
          "name": "activeDeviceAuthority",
          "isMut": false,
          "isSigner": true
        },
        {
          "name": "rewardableEntityConfig",
          "isMut": false,
          "isSigner": false,
          "relations": [
            "sub_dao"
          ]
        },
        {
          "name": "subDao",
          "isMut": true,
          "isSigner": false,
          "relations": [
            "active_device_authority"
          ]
        },
        {
          "name": "info",
          "isMut": true,
          "isSigner": false
        },
        {
          "name": "heliumSubDaosProgram",
          "isMut": false,
          "isSigner": false
        }
      ],
      "args": [
        {
          "name": "args",
          "type": {
            "defined": "SetEntityActiveArgsV0"
          }
        }
      ]
    },
    {
      "name": "tempPayMobileOnboardingFeeV0",
      "accounts": [
        {
          "name": "dcFeePayer",
          "isMut": true,
          "isSigner": true
        },
        {
          "name": "dcBurner",
          "isMut": true,
          "isSigner": false
        },
        {
          "name": "rewardableEntityConfig",
          "isMut": false,
          "isSigner": false,
          "relations": [
            "sub_dao"
          ]
        },
        {
          "name": "subDao",
          "isMut": true,
          "isSigner": false,
          "relations": [
            "dao"
          ]
        },
        {
          "name": "dao",
          "isMut": false,
          "isSigner": false,
          "relations": [
            "dc_mint"
          ]
        },
        {
          "name": "dcMint",
          "isMut": true,
          "isSigner": false
        },
        {
          "name": "dc",
          "isMut": false,
          "isSigner": false,
          "pda": {
            "seeds": [
              {
                "kind": "const",
                "type": "string",
                "value": "dc"
              },
              {
                "kind": "account",
                "type": "publicKey",
                "account": "Mint",
                "path": "dc_mint"
              }
            ],
            "programId": {
              "kind": "account",
              "type": "publicKey",
              "path": "data_credits_program"
            }
          },
          "relations": [
            "dc_mint"
          ]
        },
        {
          "name": "keyToAsset",
          "isMut": false,
          "isSigner": false,
          "relations": [
            "dao"
          ]
        },
        {
          "name": "mobileInfo",
          "isMut": true,
          "isSigner": false
        },
        {
          "name": "dataCreditsProgram",
          "isMut": false,
          "isSigner": false
        },
        {
          "name": "tokenProgram",
          "isMut": false,
          "isSigner": false
        },
        {
          "name": "associatedTokenProgram",
          "isMut": false,
          "isSigner": false
        },
        {
          "name": "systemProgram",
          "isMut": false,
          "isSigner": false
        },
        {
          "name": "heliumSubDaosProgram",
          "isMut": false,
          "isSigner": false
        }
      ],
      "args": []
    },
    {
      "name": "tempStandardizeEntity",
      "accounts": [
        {
          "name": "keyToAsset",
          "isMut": false,
          "isSigner": false
        },
        {
          "name": "merkleTree",
          "isMut": true,
          "isSigner": false
        },
        {
          "name": "maker",
          "isMut": true,
          "isSigner": false,
          "isOptional": true
        },
        {
          "name": "dataOnlyConfig",
          "isMut": false,
          "isSigner": false
        },
        {
          "name": "treeAuthority",
          "isMut": false,
          "isSigner": false,
          "pda": {
            "seeds": [
              {
                "kind": "account",
                "type": "publicKey",
                "path": "merkle_tree"
              }
            ],
            "programId": {
              "kind": "account",
              "type": "publicKey",
              "path": "bubblegum_program"
            }
          }
        },
        {
          "name": "authority",
          "isMut": false,
          "isSigner": true
        },
        {
          "name": "collection",
          "isMut": false,
          "isSigner": false
        },
        {
          "name": "collectionMetadata",
          "isMut": true,
          "isSigner": false,
          "pda": {
            "seeds": [
              {
                "kind": "const",
                "type": "string",
                "value": "metadata"
              },
              {
                "kind": "account",
                "type": "publicKey",
                "path": "token_metadata_program"
              },
              {
                "kind": "account",
                "type": "publicKey",
                "account": "Mint",
                "path": "collection"
              }
            ],
            "programId": {
              "kind": "account",
              "type": "publicKey",
              "path": "token_metadata_program"
            }
          }
        },
        {
          "name": "leafOwner",
          "isMut": false,
          "isSigner": false
        },
        {
          "name": "payer",
          "isMut": false,
          "isSigner": true
        },
        {
          "name": "logWrapper",
          "isMut": false,
          "isSigner": false
        },
        {
          "name": "compressionProgram",
          "isMut": false,
          "isSigner": false
        },
        {
          "name": "bubblegumProgram",
          "isMut": false,
          "isSigner": false
        },
        {
          "name": "tokenMetadataProgram",
          "isMut": false,
          "isSigner": false
        },
        {
          "name": "systemProgram",
          "isMut": false,
          "isSigner": false
        }
      ],
      "args": [
        {
          "name": "args",
          "type": {
            "defined": "TempStandardizeEntityArgs"
          }
        }
      ]
    },
    {
      "name": "onboardDataOnlyMobileHotspotV0",
      "accounts": [
        {
          "name": "payer",
          "isMut": true,
          "isSigner": true
        },
        {
          "name": "dcFeePayer",
          "isMut": true,
          "isSigner": true
        },
        {
          "name": "mobileInfo",
          "isMut": true,
          "isSigner": false
        },
        {
          "name": "hotspotOwner",
          "isMut": true,
          "isSigner": true
        },
        {
          "name": "merkleTree",
          "isMut": false,
          "isSigner": false
        },
        {
          "name": "dcBurner",
          "isMut": true,
          "isSigner": false
        },
        {
          "name": "dntBurner",
          "isMut": true,
          "isSigner": false
        },
        {
          "name": "rewardableEntityConfig",
          "isMut": false,
          "isSigner": false,
          "relations": [
            "sub_dao"
          ]
        },
        {
          "name": "dataOnlyConfig",
          "isMut": false,
          "isSigner": false,
          "pda": {
            "seeds": [
              {
                "kind": "const",
                "type": "string",
                "value": "data_only_config"
              },
              {
                "kind": "account",
                "type": "publicKey",
                "account": "DaoV0",
                "path": "dao"
              }
            ]
          },
          "relations": [
            "merkle_tree",
            "dao"
          ]
        },
        {
          "name": "dao",
          "isMut": false,
          "isSigner": false,
          "relations": [
            "dc_mint"
          ]
        },
        {
          "name": "keyToAsset",
          "isMut": false,
          "isSigner": false,
          "relations": [
            "dao"
          ]
        },
        {
          "name": "subDao",
          "isMut": true,
          "isSigner": false,
          "relations": [
            "dao",
            "dnt_mint"
          ]
        },
        {
          "name": "dcMint",
          "isMut": true,
          "isSigner": false
        },
        {
          "name": "dntMint",
          "isMut": true,
          "isSigner": false
        },
        {
          "name": "dntPrice",
          "isMut": false,
          "isSigner": false
        },
        {
          "name": "dc",
          "isMut": false,
          "isSigner": false,
          "pda": {
            "seeds": [
              {
                "kind": "const",
                "type": "string",
                "value": "dc"
              },
              {
                "kind": "account",
                "type": "publicKey",
                "account": "Mint",
                "path": "dc_mint"
              }
            ],
            "programId": {
              "kind": "account",
              "type": "publicKey",
              "path": "data_credits_program"
            }
          },
          "relations": [
            "dc_mint"
          ]
        },
        {
          "name": "compressionProgram",
          "isMut": false,
          "isSigner": false
        },
        {
          "name": "dataCreditsProgram",
          "isMut": false,
          "isSigner": false
        },
        {
          "name": "tokenProgram",
          "isMut": false,
          "isSigner": false
        },
        {
          "name": "associatedTokenProgram",
          "isMut": false,
          "isSigner": false
        },
        {
          "name": "systemProgram",
          "isMut": false,
          "isSigner": false
        },
        {
          "name": "heliumSubDaosProgram",
          "isMut": false,
          "isSigner": false
        }
      ],
      "args": [
        {
          "name": "args",
          "type": {
            "defined": "OnboardDataOnlyMobileHotspotArgsV0"
          }
        }
      ]
    },
    {
      "name": "tempBackfillMobileInfo",
      "accounts": [
        {
          "name": "payer",
          "isMut": true,
          "isSigner": true
        },
        {
          "name": "mobileInfo",
          "isMut": true,
          "isSigner": false
        },
        {
          "name": "systemProgram",
          "isMut": false,
          "isSigner": false
        }
      ],
      "args": [
        {
          "name": "args",
          "type": {
            "defined": "TempBackfillMobileInfoArgs"
          }
        }
      ]
    },
    {
      "name": "swapMakerStake",
      "accounts": [
        {
          "name": "payer",
          "isMut": true,
          "isSigner": true
        },
        {
          "name": "updateAuthority",
          "isMut": false,
          "isSigner": true
        },
        {
          "name": "maker",
          "isMut": false,
          "isSigner": false,
          "relations": [
            "dao",
            "update_authority"
          ]
        },
        {
          "name": "makerApproval",
<<<<<<< HEAD
          "isMut": true,
=======
          "isMut": false,
>>>>>>> 87b00759
          "isSigner": false,
          "pda": {
            "seeds": [
              {
                "kind": "const",
                "type": "string",
                "value": "maker_approval"
              },
              {
                "kind": "account",
                "type": "publicKey",
                "account": "RewardableEntityConfigV0",
                "path": "rewardable_entity_config"
              },
              {
                "kind": "account",
                "type": "publicKey",
                "account": "MakerV0",
                "path": "maker"
              }
            ]
          }
        },
        {
          "name": "rewardableEntityConfig",
          "isMut": false,
          "isSigner": false,
          "relations": [
            "sub_dao"
          ]
        },
        {
          "name": "subDao",
          "isMut": false,
          "isSigner": false,
          "relations": [
            "dao",
            "dnt_mint"
          ]
        },
        {
          "name": "dao",
          "isMut": false,
          "isSigner": false,
          "relations": [
            "hnt_mint"
          ]
        },
        {
          "name": "dntMint",
          "isMut": false,
          "isSigner": false
        },
        {
          "name": "hntMint",
          "isMut": false,
          "isSigner": false
        },
        {
          "name": "newStakeSource",
          "isMut": true,
          "isSigner": false
        },
        {
          "name": "originalStakeDestination",
          "isMut": true,
          "isSigner": false
        },
        {
          "name": "originalStake",
          "isMut": true,
          "isSigner": false
        },
        {
          "name": "newEscrow",
          "isMut": true,
          "isSigner": false
        },
        {
          "name": "associatedTokenProgram",
          "isMut": false,
          "isSigner": false
        },
        {
          "name": "systemProgram",
          "isMut": false,
          "isSigner": false
        },
        {
          "name": "tokenProgram",
          "isMut": false,
          "isSigner": false
        },
        {
          "name": "rent",
          "isMut": false,
          "isSigner": false
        }
      ],
      "args": []
    }
  ],
  "accounts": [
    {
      "name": "RewardableEntityConfigV0",
      "type": {
        "kind": "struct",
        "fields": [
          {
            "name": "authority",
            "type": "publicKey"
          },
          {
            "name": "symbol",
            "type": "string"
          },
          {
            "name": "subDao",
            "type": "publicKey"
          },
          {
            "name": "settings",
            "type": {
              "defined": "ConfigSettingsV0"
            }
          },
          {
            "name": "bumpSeed",
            "type": "u8"
          },
          {
            "name": "stakingRequirement",
            "type": "u64"
          }
        ]
      }
    },
    {
      "name": "MakerV0",
      "type": {
        "kind": "struct",
        "fields": [
          {
            "name": "updateAuthority",
            "type": "publicKey"
          },
          {
            "name": "issuingAuthority",
            "type": "publicKey"
          },
          {
            "name": "name",
            "type": "string"
          },
          {
            "name": "bumpSeed",
            "type": "u8"
          },
          {
            "name": "collection",
            "type": "publicKey"
          },
          {
            "name": "merkleTree",
            "type": "publicKey"
          },
          {
            "name": "collectionBumpSeed",
            "type": "u8"
          },
          {
            "name": "dao",
            "type": "publicKey"
          }
        ]
      }
    },
    {
      "name": "MakerApprovalV0",
      "type": {
        "kind": "struct",
        "fields": [
          {
            "name": "rewardableEntityConfig",
            "type": "publicKey"
          },
          {
            "name": "maker",
            "type": "publicKey"
          },
          {
            "name": "bumpSeed",
            "type": "u8"
          }
        ]
      }
    },
    {
      "name": "DataOnlyConfigV0",
      "type": {
        "kind": "struct",
        "fields": [
          {
            "name": "authority",
            "type": "publicKey"
          },
          {
            "name": "bumpSeed",
            "type": "u8"
          },
          {
            "name": "collection",
            "type": "publicKey"
          },
          {
            "name": "merkleTree",
            "type": "publicKey"
          },
          {
            "name": "collectionBumpSeed",
            "type": "u8"
          },
          {
            "name": "dao",
            "type": "publicKey"
          },
          {
            "name": "newTreeDepth",
            "type": "u32"
          },
          {
            "name": "newTreeBufferSize",
            "type": "u32"
          },
          {
            "name": "newTreeSpace",
            "type": "u64"
          },
          {
            "name": "newTreeFeeLamports",
            "type": "u64"
          }
        ]
      }
    },
    {
      "name": "ProgramApprovalV0",
      "type": {
        "kind": "struct",
        "fields": [
          {
            "name": "dao",
            "type": "publicKey"
          },
          {
            "name": "programId",
            "type": "publicKey"
          },
          {
            "name": "bumpSeed",
            "type": "u8"
          }
        ]
      }
    },
    {
      "name": "KeyToAssetV0",
      "type": {
        "kind": "struct",
        "fields": [
          {
            "name": "dao",
            "type": "publicKey"
          },
          {
            "name": "asset",
            "type": "publicKey"
          },
          {
            "name": "entityKey",
            "type": "bytes"
          },
          {
            "name": "bumpSeed",
            "type": "u8"
          },
          {
            "name": "keySerialization",
            "type": {
              "defined": "KeySerialization"
            }
          }
        ]
      }
    },
    {
      "name": "IotHotspotInfoV0",
      "type": {
        "kind": "struct",
        "fields": [
          {
            "name": "asset",
            "type": "publicKey"
          },
          {
            "name": "bumpSeed",
            "type": "u8"
          },
          {
            "name": "location",
            "type": {
              "option": "u64"
            }
          },
          {
            "name": "elevation",
            "type": {
              "option": "i32"
            }
          },
          {
            "name": "gain",
            "type": {
              "option": "i32"
            }
          },
          {
            "name": "isFullHotspot",
            "type": "bool"
          },
          {
            "name": "numLocationAsserts",
            "type": "u16"
          },
          {
            "name": "isActive",
            "type": "bool"
          },
          {
            "name": "dcOnboardingFeePaid",
            "type": "u64"
          }
        ]
      }
    },
    {
      "name": "MobileHotspotInfoV0",
      "type": {
        "kind": "struct",
        "fields": [
          {
            "name": "asset",
            "type": "publicKey"
          },
          {
            "name": "bumpSeed",
            "type": "u8"
          },
          {
            "name": "location",
            "type": {
              "option": "u64"
            }
          },
          {
            "name": "isFullHotspot",
            "type": "bool"
          },
          {
            "name": "numLocationAsserts",
            "type": "u16"
          },
          {
            "name": "isActive",
            "type": "bool"
          },
          {
            "name": "dcOnboardingFeePaid",
            "type": "u64"
          },
          {
            "name": "deviceType",
            "type": {
              "defined": "MobileDeviceTypeV0"
            }
          },
          {
            "name": "deploymentInfo",
            "type": {
              "option": {
                "defined": "MobileDeploymentInfoV0"
              }
            }
          }
        ]
      }
    },
    {
      "name": "SharedMerkleV0",
      "type": {
        "kind": "struct",
        "fields": [
          {
            "name": "proofSize",
            "type": "u8"
          },
          {
            "name": "pricePerMint",
            "type": "u64"
          },
          {
            "name": "merkleTree",
            "type": "publicKey"
          },
          {
            "name": "bumpSeed",
            "type": "u8"
          }
        ]
      }
    }
  ],
  "types": [
    {
      "name": "ApproveProgramArgsV0",
      "type": {
        "kind": "struct",
        "fields": [
          {
            "name": "programId",
            "type": "publicKey"
          }
        ]
      }
    },
    {
      "name": "InitializeDataOnlyArgsV0",
      "type": {
        "kind": "struct",
        "fields": [
          {
            "name": "authority",
            "type": "publicKey"
          },
          {
            "name": "newTreeDepth",
            "type": "u32"
          },
          {
            "name": "newTreeBufferSize",
            "type": "u32"
          },
          {
            "name": "newTreeSpace",
            "type": "u64"
          },
          {
            "name": "newTreeFeeLamports",
            "type": "u64"
          },
          {
            "name": "name",
            "type": "string"
          },
          {
            "name": "metadataUrl",
            "type": "string"
          }
        ]
      }
    },
    {
      "name": "InitializeMakerArgsV0",
      "type": {
        "kind": "struct",
        "fields": [
          {
            "name": "updateAuthority",
            "type": "publicKey"
          },
          {
            "name": "issuingAuthority",
            "type": "publicKey"
          },
          {
            "name": "name",
            "type": "string"
          },
          {
            "name": "metadataUrl",
            "type": "string"
          }
        ]
      }
    },
    {
      "name": "InitializeRewardableEntityConfigArgsV0",
      "type": {
        "kind": "struct",
        "fields": [
          {
            "name": "symbol",
            "type": "string"
          },
          {
            "name": "settings",
            "type": {
              "defined": "ConfigSettingsV0"
            }
          },
          {
            "name": "stakingRequirement",
            "type": "u64"
          }
        ]
      }
    },
    {
      "name": "InitializeSharedMerkleArgsV0",
      "type": {
        "kind": "struct",
        "fields": [
          {
            "name": "proofSize",
            "type": "u8"
          }
        ]
      }
    },
    {
      "name": "IssueDataOnlyEntityArgsV0",
      "type": {
        "kind": "struct",
        "fields": [
          {
            "name": "entityKey",
            "type": "bytes"
          }
        ]
      }
    },
    {
      "name": "IssueEntityArgsV0",
      "type": {
        "kind": "struct",
        "fields": [
          {
            "name": "entityKey",
            "type": "bytes"
          }
        ]
      }
    },
    {
      "name": "IssueProgramEntityArgsV0",
      "type": {
        "kind": "struct",
        "fields": [
          {
            "name": "entityKey",
            "type": "bytes"
          },
          {
            "name": "keySerialization",
            "type": {
              "defined": "KeySerialization"
            }
          },
          {
            "name": "name",
            "type": "string"
          },
          {
            "name": "symbol",
            "type": "string"
          },
          {
            "name": "approverSeeds",
            "type": {
              "vec": "bytes"
            }
          },
          {
            "name": "metadataUrl",
            "type": {
              "option": "string"
            }
          }
        ]
      }
    },
    {
      "name": "OnboardDataOnlyIotHotspotArgsV0",
      "type": {
        "kind": "struct",
        "fields": [
          {
            "name": "dataHash",
            "type": {
              "array": [
                "u8",
                32
              ]
            }
          },
          {
            "name": "creatorHash",
            "type": {
              "array": [
                "u8",
                32
              ]
            }
          },
          {
            "name": "root",
            "type": {
              "array": [
                "u8",
                32
              ]
            }
          },
          {
            "name": "index",
            "type": "u32"
          },
          {
            "name": "location",
            "type": {
              "option": "u64"
            }
          },
          {
            "name": "elevation",
            "type": {
              "option": "i32"
            }
          },
          {
            "name": "gain",
            "type": {
              "option": "i32"
            }
          }
        ]
      }
    },
    {
      "name": "OnboardDataOnlyMobileHotspotArgsV0",
      "type": {
        "kind": "struct",
        "fields": [
          {
            "name": "dataHash",
            "type": {
              "array": [
                "u8",
                32
              ]
            }
          },
          {
            "name": "creatorHash",
            "type": {
              "array": [
                "u8",
                32
              ]
            }
          },
          {
            "name": "root",
            "type": {
              "array": [
                "u8",
                32
              ]
            }
          },
          {
            "name": "index",
            "type": "u32"
          },
          {
            "name": "location",
            "type": {
              "option": "u64"
            }
          }
        ]
      }
    },
    {
      "name": "OnboardIotHotspotArgsV0",
      "type": {
        "kind": "struct",
        "fields": [
          {
            "name": "dataHash",
            "type": {
              "array": [
                "u8",
                32
              ]
            }
          },
          {
            "name": "creatorHash",
            "type": {
              "array": [
                "u8",
                32
              ]
            }
          },
          {
            "name": "root",
            "type": {
              "array": [
                "u8",
                32
              ]
            }
          },
          {
            "name": "index",
            "type": "u32"
          },
          {
            "name": "location",
            "type": {
              "option": "u64"
            }
          },
          {
            "name": "elevation",
            "type": {
              "option": "i32"
            }
          },
          {
            "name": "gain",
            "type": {
              "option": "i32"
            }
          }
        ]
      }
    },
    {
      "name": "OnboardMobileHotspotArgsV0",
      "type": {
        "kind": "struct",
        "fields": [
          {
            "name": "dataHash",
            "type": {
              "array": [
                "u8",
                32
              ]
            }
          },
          {
            "name": "creatorHash",
            "type": {
              "array": [
                "u8",
                32
              ]
            }
          },
          {
            "name": "root",
            "type": {
              "array": [
                "u8",
                32
              ]
            }
          },
          {
            "name": "index",
            "type": "u32"
          },
          {
            "name": "location",
            "type": {
              "option": "u64"
            }
          },
          {
            "name": "deviceType",
            "type": {
              "defined": "MobileDeviceTypeV0"
            }
          },
          {
            "name": "deploymentInfo",
            "type": {
              "option": {
                "defined": "MobileDeploymentInfoV0"
              }
            }
          }
        ]
      }
    },
    {
      "name": "RevokeProgramArgsV0",
      "type": {
        "kind": "struct",
        "fields": [
          {
            "name": "programId",
            "type": "publicKey"
          }
        ]
      }
    },
    {
      "name": "SetEntityActiveArgsV0",
      "type": {
        "kind": "struct",
        "fields": [
          {
            "name": "isActive",
            "type": "bool"
          },
          {
            "name": "entityKey",
            "type": "bytes"
          }
        ]
      }
    },
    {
      "name": "SetMakerTreeArgsV0",
      "type": {
        "kind": "struct",
        "fields": [
          {
            "name": "maxDepth",
            "type": "u32"
          },
          {
            "name": "maxBufferSize",
            "type": "u32"
          }
        ]
      }
    },
    {
      "name": "TempBackfillMobileInfoArgs",
      "type": {
        "kind": "struct",
        "fields": [
          {
            "name": "location",
            "type": {
              "option": "u64"
            }
          },
          {
            "name": "deploymentInfo",
            "type": {
              "option": {
                "defined": "MobileDeploymentInfoV0"
              }
            }
          }
        ]
      }
    },
    {
      "name": "MetadataArgs",
      "type": {
        "kind": "struct",
        "fields": [
          {
            "name": "name",
            "docs": [
              "The name of the asset"
            ],
            "type": "string"
          },
          {
            "name": "symbol",
            "docs": [
              "The symbol for the asset"
            ],
            "type": "string"
          },
          {
            "name": "uri",
            "docs": [
              "URI pointing to JSON representing the asset"
            ],
            "type": "string"
          },
          {
            "name": "creators",
            "type": {
              "vec": {
                "defined": "Creator"
              }
            }
          }
        ]
      }
    },
    {
      "name": "Creator",
      "type": {
        "kind": "struct",
        "fields": [
          {
            "name": "address",
            "type": "publicKey"
          },
          {
            "name": "verified",
            "type": "bool"
          },
          {
            "name": "share",
            "type": "u8"
          }
        ]
      }
    },
    {
      "name": "TempStandardizeEntityArgs",
      "type": {
        "kind": "struct",
        "fields": [
          {
            "name": "root",
            "type": {
              "array": [
                "u8",
                32
              ]
            }
          },
          {
            "name": "index",
            "type": "u32"
          },
          {
            "name": "currentMetadata",
            "type": {
              "defined": "MetadataArgs"
            }
          }
        ]
      }
    },
    {
      "name": "UpdateIotInfoArgsV0",
      "type": {
        "kind": "struct",
        "fields": [
          {
            "name": "location",
            "type": {
              "option": "u64"
            }
          },
          {
            "name": "elevation",
            "type": {
              "option": "i32"
            }
          },
          {
            "name": "gain",
            "type": {
              "option": "i32"
            }
          },
          {
            "name": "dataHash",
            "type": {
              "array": [
                "u8",
                32
              ]
            }
          },
          {
            "name": "creatorHash",
            "type": {
              "array": [
                "u8",
                32
              ]
            }
          },
          {
            "name": "root",
            "type": {
              "array": [
                "u8",
                32
              ]
            }
          },
          {
            "name": "index",
            "type": "u32"
          }
        ]
      }
    },
    {
      "name": "UpdateMakerTreeArgsV0",
      "type": {
        "kind": "struct",
        "fields": [
          {
            "name": "maxDepth",
            "type": "u32"
          },
          {
            "name": "maxBufferSize",
            "type": "u32"
          }
        ]
      }
    },
    {
      "name": "UpdateMakerArgsV0",
      "type": {
        "kind": "struct",
        "fields": [
          {
            "name": "issuingAuthority",
            "type": {
              "option": "publicKey"
            }
          },
          {
            "name": "updateAuthority",
            "type": {
              "option": "publicKey"
            }
          }
        ]
      }
    },
    {
      "name": "UpdateMobileInfoArgsV0",
      "type": {
        "kind": "struct",
        "fields": [
          {
            "name": "location",
            "type": {
              "option": "u64"
            }
          },
          {
            "name": "dataHash",
            "type": {
              "array": [
                "u8",
                32
              ]
            }
          },
          {
            "name": "creatorHash",
            "type": {
              "array": [
                "u8",
                32
              ]
            }
          },
          {
            "name": "root",
            "type": {
              "array": [
                "u8",
                32
              ]
            }
          },
          {
            "name": "index",
            "type": "u32"
          },
          {
            "name": "deploymentInfo",
            "type": {
              "option": {
                "defined": "MobileDeploymentInfoV0"
              }
            }
          }
        ]
      }
    },
    {
      "name": "UpdateRewardableEntityConfigArgsV0",
      "type": {
        "kind": "struct",
        "fields": [
          {
            "name": "newAuthority",
            "type": {
              "option": "publicKey"
            }
          },
          {
            "name": "settings",
            "type": {
              "option": {
                "defined": "ConfigSettingsV0"
              }
            }
          },
          {
            "name": "stakingRequirement",
            "type": {
              "option": "u64"
            }
          }
        ]
      }
    },
    {
      "name": "DeviceFeesV0",
      "type": {
        "kind": "struct",
        "fields": [
          {
            "name": "deviceType",
            "type": {
              "defined": "MobileDeviceTypeV0"
            }
          },
          {
            "name": "dcOnboardingFee",
            "type": "u64"
          },
          {
            "name": "locationStakingFee",
            "type": "u64"
          }
        ]
      }
    },
    {
      "name": "DeviceFeesV1",
      "type": {
        "kind": "struct",
        "fields": [
          {
            "name": "deviceType",
            "type": {
              "defined": "MobileDeviceTypeV0"
            }
          },
          {
            "name": "dcOnboardingFee",
            "type": "u64"
          },
          {
            "name": "locationStakingFee",
            "type": "u64"
          },
          {
            "name": "mobileOnboardingFeeUsd",
            "type": "u64"
          },
          {
            "name": "reserved",
            "type": {
              "array": [
                "u64",
                8
              ]
            }
          }
        ]
      }
    },
    {
      "name": "RadioInfoV0",
      "type": {
        "kind": "struct",
        "fields": [
          {
            "name": "radioId",
            "type": "string"
          },
          {
            "name": "elevation",
            "type": "i32"
          }
        ]
      }
    },
    {
      "name": "MobileDeviceTypeV0",
      "type": {
        "kind": "enum",
        "variants": [
          {
            "name": "Cbrs"
          },
          {
            "name": "WifiIndoor"
          },
          {
            "name": "WifiOutdoor"
          },
          {
            "name": "WifiDataOnly"
          }
        ]
      }
    },
    {
      "name": "ConfigSettingsV0",
      "type": {
        "kind": "enum",
        "variants": [
          {
            "name": "IotConfig",
            "fields": [
              {
                "name": "min_gain",
                "type": "i32"
              },
              {
                "name": "max_gain",
                "type": "i32"
              },
              {
                "name": "full_location_staking_fee",
                "type": "u64"
              },
              {
                "name": "dataonly_location_staking_fee",
                "type": "u64"
              }
            ]
          },
          {
            "name": "MobileConfig",
            "fields": [
              {
                "name": "full_location_staking_fee",
                "type": "u64"
              },
              {
                "name": "dataonly_location_staking_fee",
                "type": "u64"
              }
            ]
          },
          {
            "name": "MobileConfigV1",
            "fields": [
              {
                "name": "fees_by_device",
                "type": {
                  "vec": {
                    "defined": "DeviceFeesV0"
                  }
                }
              }
            ]
          },
          {
            "name": "MobileConfigV2",
            "fields": [
              {
                "name": "fees_by_device",
                "type": {
                  "vec": {
                    "defined": "DeviceFeesV1"
                  }
                }
              }
            ]
          }
        ]
      }
    },
    {
      "name": "KeySerialization",
      "type": {
        "kind": "enum",
        "variants": [
          {
            "name": "B58"
          },
          {
            "name": "UTF8"
          }
        ]
      }
    },
    {
      "name": "MobileDeploymentInfoV0",
      "type": {
        "kind": "enum",
        "variants": [
          {
            "name": "WifiInfoV0",
            "fields": [
              {
                "name": "antenna",
                "type": "u32"
              },
              {
                "name": "elevation",
                "type": "i32"
              },
              {
                "name": "azimuth",
                "type": "u16"
              },
              {
                "name": "mechanical_down_tilt",
                "type": "u16"
              },
              {
                "name": "electrical_down_tilt",
                "type": "u16"
              }
            ]
          },
          {
            "name": "CbrsInfoV0",
            "fields": [
              {
                "name": "radio_infos",
                "type": {
                  "vec": {
                    "defined": "RadioInfoV0"
                  }
                }
              }
            ]
          }
        ]
      }
    }
  ],
  "errors": [
    {
      "code": 6000,
      "name": "InvalidEccCompact",
      "msg": "Invalid ecc compcat"
    },
    {
      "code": 6001,
      "name": "InvalidStringLength",
      "msg": "Invalid string length, your string was likely too long"
    },
    {
      "code": 6002,
      "name": "StringNotAlphanumeric",
      "msg": "The string was not alphanumeric"
    },
    {
      "code": 6003,
      "name": "InvalidMetadataProgram",
      "msg": "Metadata Program Mismatch"
    },
    {
      "code": 6004,
      "name": "InvalidDataIncrease",
      "msg": "The realloc increase was too large"
    },
    {
      "code": 6005,
      "name": "NoGenesis",
      "msg": "Genesis endpoints are currently disabled"
    },
    {
      "code": 6006,
      "name": "TreeNotFull",
      "msg": "The tree can only be replaced when it is close to full"
    },
    {
      "code": 6007,
      "name": "InvalidTreeSpace",
      "msg": "The provided tree is an invalid size"
    },
    {
      "code": 6008,
      "name": "InvalidSeeds",
      "msg": "Invalid seeds provided"
    },
    {
      "code": 6009,
      "name": "InvalidSettings",
      "msg": "Invalid settings provided"
    },
    {
      "code": 6010,
      "name": "InvalidDcFee",
      "msg": "Invalid DC fee"
    },
    {
      "code": 6011,
      "name": "OnboardingFeeAlreadySet",
      "msg": "Onboarding fee has already been set for this account"
    },
    {
      "code": 6012,
      "name": "InvalidAccountAddress",
      "msg": "Account doesn't matched expected address"
    },
    {
      "code": 6013,
      "name": "InvalidSymbol",
      "msg": "Invalid symbol, must be 'IOT' or 'MOBILE'"
    },
    {
      "code": 6014,
      "name": "InvalidDeviceType",
      "msg": "Mobile device type not found"
    },
    {
      "code": 6015,
      "name": "PythError",
      "msg": "Error loading Pyth data"
    },
    {
      "code": 6016,
      "name": "PythPriceNotFound",
      "msg": "Pyth price is not available"
    },
    {
      "code": 6017,
      "name": "PythPriceFeedStale",
      "msg": "Pyth price is stale"
    },
    {
      "code": 6018,
      "name": "ArithmeticError",
      "msg": "Arithmetic error"
    }
  ]
}<|MERGE_RESOLUTION|>--- conflicted
+++ resolved
@@ -1,9 +1,5 @@
 {
-<<<<<<< HEAD
-  "version": "0.2.12",
-=======
   "version": "0.2.13",
->>>>>>> 87b00759
   "name": "helium_entity_manager",
   "instructions": [
     {
@@ -3526,11 +3522,7 @@
         },
         {
           "name": "makerApproval",
-<<<<<<< HEAD
-          "isMut": true,
-=======
-          "isMut": false,
->>>>>>> 87b00759
+          "isMut": false,
           "isSigner": false,
           "pda": {
             "seeds": [
